--- conflicted
+++ resolved
@@ -3,12 +3,7 @@
 """
 bot constants
 """
-<<<<<<< HEAD
 from typing import Any, Dict, List, Literal, Optional, Tuple
-=======
-
-from typing import Any, Dict, List, Literal, Tuple
->>>>>>> 3b003636
 
 from freqtrade.enums import CandleType, PriceType, RPCMessageType
 
@@ -71,12 +66,8 @@
 DEFAULT_DATAFRAME_COLUMNS = ["date", "open", "high", "low", "close", "volume"]
 # Don't modify sequence of DEFAULT_TRADES_COLUMNS
 # it has wide consequences for stored trades files
-<<<<<<< HEAD
-DEFAULT_TRADES_COLUMNS = ['timestamp', 'id', 'type', 'side', 'price', 'amount', 'cost']
-DEFAULT_ORDERFLOW_COLUMNS = ['level', 'bid', 'ask', 'delta']
-=======
 DEFAULT_TRADES_COLUMNS = ["timestamp", "id", "type", "side", "price", "amount", "cost"]
->>>>>>> 3b003636
+DEFAULT_ORDERFLOW_COLUMNS = ["level", "bid", "ask", "delta"]
 TRADES_DTYPES = {
     "timestamp": "int64",
     "id": "str",
@@ -531,22 +522,17 @@
             "enum": AVAILABLE_DATAHANDLERS,
             "default": "feather",
         },
-<<<<<<< HEAD
-        'position_adjustment_enable': {'type': 'boolean'},
-        'max_entry_position_adjustment': {'type': ['integer', 'number'], 'minimum': -1},
-        'orderflow': {
-            'type': 'object',
-            'properties': {
-                'scale': {'type': 'number', 'minimum': 0.0},
-                'stacked_imbalance_range': {'type': 'number'},
-                'imbalance_volume': {'type': 'number'},
-                'imbalance_ratio': {'type': 'number'},
-            }
-        },
-=======
         "position_adjustment_enable": {"type": "boolean"},
         "max_entry_position_adjustment": {"type": ["integer", "number"], "minimum": -1},
->>>>>>> 3b003636
+        "orderflow": {
+            "type": "object",
+            "properties": {
+                "scale": {"type": "number", "minimum": 0.0},
+                "stacked_imbalance_range": {"type": "number"},
+                "imbalance_volume": {"type": "number"},
+                "imbalance_ratio": {"type": "number"},
+            }
+        },
     },
     "definitions": {
         "exchange": {
