"""
Freqtrade is the main module of this bot. It contains the class Freqtrade()
"""
import copy
import logging
import traceback
from datetime import datetime, timezone
from math import isclose
from threading import Lock
from typing import Any, Dict, List, Optional

import arrow

from freqtrade import __version__, constants
from freqtrade.configuration import validate_config_consistency
from freqtrade.data.converter import order_book_to_dataframe
from freqtrade.data.dataprovider import DataProvider
from freqtrade.edge import Edge
from freqtrade.enums import RPCMessageType, SellType, State
from freqtrade.exceptions import (DependencyException, ExchangeError, InsufficientFundsError,
                                  InvalidOrderException, PricingError)
from freqtrade.exchange import timeframe_to_minutes, timeframe_to_seconds
from freqtrade.misc import safe_value_fallback, safe_value_fallback2
from freqtrade.mixins import LoggingMixin
from freqtrade.persistence import Order, PairLocks, Trade, cleanup_db, init_db
from freqtrade.plugins.pairlistmanager import PairListManager
from freqtrade.plugins.protectionmanager import ProtectionManager
from freqtrade.resolvers import ExchangeResolver, StrategyResolver
from freqtrade.rpc import RPCManager
from freqtrade.strategy.interface import IStrategy, SellCheckTuple
from freqtrade.strategy.strategy_wrapper import strategy_safe_wrapper
from freqtrade.wallets import Wallets


logger = logging.getLogger(__name__)


class FreqtradeBot(LoggingMixin):
    """
    Freqtrade is the main class of the bot.
    This is from here the bot start its logic.
    """

    def __init__(self, config: Dict[str, Any]) -> None:
        """
        Init all variables and objects the bot needs to work
        :param config: configuration dict, you can use Configuration.get_config()
        to get the config dict.
        """
        self.active_pair_whitelist: List[str] = []

        logger.info('Starting freqtrade %s', __version__)

        # Init bot state
        self.state = State.STOPPED

        # Init objects
        self.config = config

        self.strategy: IStrategy = StrategyResolver.load_strategy(self.config)

        # Check config consistency here since strategies can set certain options
        validate_config_consistency(config)

        self.exchange = ExchangeResolver.load_exchange(self.config['exchange']['name'], self.config)

        init_db(self.config.get('db_url', None), clean_open_orders=self.config['dry_run'])

        self.wallets = Wallets(self.config, self.exchange)

        PairLocks.timeframe = self.config['timeframe']

        self.protections = ProtectionManager(self.config, self.strategy.protections)

        # RPC runs in separate threads, can start handling external commands just after
        # initialization, even before Freqtradebot has a chance to start its throttling,
        # so anything in the Freqtradebot instance should be ready (initialized), including
        # the initial state of the bot.
        # Keep this at the end of this initialization method.
        self.rpc: RPCManager = RPCManager(self)

        self.pairlists = PairListManager(self.exchange, self.config)

        self.dataprovider = DataProvider(self.config, self.exchange, self.pairlists)

        # Attach Dataprovider to Strategy baseclass
        IStrategy.dp = self.dataprovider
        # Attach Wallets to Strategy baseclass
        IStrategy.wallets = self.wallets

        # Initializing Edge only if enabled
        self.edge = Edge(self.config, self.exchange, self.strategy) if \
            self.config.get('edge', {}).get('enabled', False) else None

        self.active_pair_whitelist = self._refresh_active_whitelist()

        # Set initial bot state from config
        initial_state = self.config.get('initial_state')
        self.state = State[initial_state.upper()] if initial_state else State.STOPPED

        # Protect sell-logic from forcesell and vice versa
        self._sell_lock = Lock()
        LoggingMixin.__init__(self, logger, timeframe_to_seconds(self.strategy.timeframe))

    def notify_status(self, msg: str) -> None:
        """
        Public method for users of this class (worker, etc.) to send notifications
        via RPC about changes in the bot status.
        """
        self.rpc.send_msg({
            'type': RPCMessageType.STATUS,
            'status': msg
        })

    def cleanup(self) -> None:
        """
        Cleanup pending resources on an already stopped bot
        :return: None
        """
        logger.info('Cleaning up modules ...')

        if self.config['cancel_open_orders_on_exit']:
            self.cancel_all_open_orders()

        self.check_for_open_trades()

        self.rpc.cleanup()
        cleanup_db()

    def startup(self) -> None:
        """
        Called on startup and after reloading the bot - triggers notifications and
        performs startup tasks
        """
        self.rpc.startup_messages(self.config, self.pairlists, self.protections)
        if not self.edge:
            # Adjust stoploss if it was changed
            Trade.stoploss_reinitialization(self.strategy.stoploss)

        # Only update open orders on startup
        # This will update the database after the initial migration
        self.update_open_orders()

    def process(self) -> None:
        """
        Queries the persistence layer for open trades and handles them,
        otherwise a new trade is created.
        :return: True if one or more trades has been created or closed, False otherwise
        """

        # Check whether markets have to be reloaded and reload them when it's needed
        self.exchange.reload_markets()

        self.update_closed_trades_without_assigned_fees()

        # Query trades from persistence layer
        trades = Trade.get_open_trades()

        self.active_pair_whitelist = self._refresh_active_whitelist(trades)

        # Refreshing candles
        self.dataprovider.refresh(self.pairlists.create_pair_list(self.active_pair_whitelist),
                                  self.strategy.informative_pairs())

        strategy_safe_wrapper(self.strategy.bot_loop_start, supress_error=True)()

        self.strategy.analyze(self.active_pair_whitelist)

        with self._sell_lock:
            # Check and handle any timed out open orders
            self.check_handle_timedout()

        # Protect from collisions with forcesell.
        # Without this, freqtrade my try to recreate stoploss_on_exchange orders
        # while selling is in process, since telegram messages arrive in an different thread.
        with self._sell_lock:
            trades = Trade.get_open_trades()
            # First process current opened trades (positions)
            self.exit_positions(trades)

        # Then looking for buy opportunities
        if self.get_free_open_trades():
            self.enter_positions()

        Trade.commit()

    def process_stopped(self) -> None:
        """
        Close all orders that were left open
        """
        if self.config['cancel_open_orders_on_exit']:
            self.cancel_all_open_orders()

    def check_for_open_trades(self):
        """
        Notify the user when the bot is stopped
        and there are still open trades active.
        """
        open_trades = Trade.get_trades([Trade.is_open.is_(True)]).all()

        if len(open_trades) != 0:
            msg = {
                'type': RPCMessageType.WARNING,
                'status':  f"{len(open_trades)} open trades active.\n\n"
                           f"Handle these trades manually on {self.exchange.name}, "
                           f"or '/start' the bot again and use '/stopbuy' "
                           f"to handle open trades gracefully. \n"
                           f"{'Trades are simulated.' if self.config['dry_run'] else ''}",
            }
            self.rpc.send_msg(msg)

    def _refresh_active_whitelist(self, trades: List[Trade] = []) -> List[str]:
        """
        Refresh active whitelist from pairlist or edge and extend it with
        pairs that have open trades.
        """
        # Refresh whitelist
        self.pairlists.refresh_pairlist()
        _whitelist = self.pairlists.whitelist

        # Calculating Edge positioning
        if self.edge:
            self.edge.calculate(_whitelist)
            _whitelist = self.edge.adjust(_whitelist)

        if trades:
            # Extend active-pair whitelist with pairs of open trades
            # It ensures that candle (OHLCV) data are downloaded for open trades as well
            _whitelist.extend([trade.pair for trade in trades if trade.pair not in _whitelist])
        return _whitelist

    def get_free_open_trades(self) -> int:
        """
        Return the number of free open trades slots or 0 if
        max number of open trades reached
        """
        open_trades = len(Trade.get_open_trades())
        return max(0, self.config['max_open_trades'] - open_trades)

    def update_open_orders(self):
        """
        Updates open orders based on order list kept in the database.
        Mainly updates the state of orders - but may also close trades
        """
        if self.config['dry_run'] or self.config['exchange'].get('skip_open_order_update', False):
            # Updating open orders in dry-run does not make sense and will fail.
            return

        orders = Order.get_open_orders()
        logger.info(f"Updating {len(orders)} open orders.")
        for order in orders:
            try:
                fo = self.exchange.fetch_order_or_stoploss_order(order.order_id, order.ft_pair,
                                                                 order.ft_order_side == 'stoploss')

                self.update_trade_state(order.trade, order.order_id, fo)

            except ExchangeError as e:

                logger.warning(f"Error updating Order {order.order_id} due to {e}")

    def update_closed_trades_without_assigned_fees(self):
        """
        Update closed trades without close fees assigned.
        Only acts when Orders are in the database, otherwise the last order-id is unknown.
        """
        if self.config['dry_run']:
            # Updating open orders in dry-run does not make sense and will fail.
            return

        trades: List[Trade] = Trade.get_closed_trades_without_assigned_fees()
        for trade in trades:

            if not trade.is_open and not trade.fee_updated('sell'):
                # Get sell fee
                order = trade.select_order('sell', False)
                if order:
                    logger.info(f"Updating sell-fee on trade {trade} for order {order.order_id}.")
                    self.update_trade_state(trade, order.order_id,
                                            stoploss_order=order.ft_order_side == 'stoploss')

        trades: List[Trade] = Trade.get_open_trades_without_assigned_fees()
        for trade in trades:
            if trade.is_open and not trade.fee_updated('buy'):
                order = trade.select_order('buy', False)
                if order:
                    logger.info(f"Updating buy-fee on trade {trade} for order {order.order_id}.")
                    self.update_trade_state(trade, order.order_id)

    def handle_insufficient_funds(self, trade: Trade):
        """
        Determine if we ever opened a sell order for this trade.
        If not, try update buy fees - otherwise "refind" the open order we obviously lost.
        """
        sell_order = trade.select_order('sell', None)
        if sell_order:
            self.refind_lost_order(trade)
        else:
            self.reupdate_buy_order_fees(trade)

    def reupdate_buy_order_fees(self, trade: Trade):
        """
        Get buy order from database, and try to reupdate.
        Handles trades where the initial fee-update did not work.
        """
        logger.info(f"Trying to reupdate buy fees for {trade}")
        order = trade.select_order('buy', False)
        if order:
            logger.info(f"Updating buy-fee on trade {trade} for order {order.order_id}.")
            self.update_trade_state(trade, order.order_id)

    def refind_lost_order(self, trade):
        """
        Try refinding a lost trade.
        Only used when InsufficientFunds appears on sell orders (stoploss or sell).
        Tries to walk the stored orders and sell them off eventually.
        """
        logger.info(f"Trying to refind lost order for {trade}")
        for order in trade.orders:
            logger.info(f"Trying to refind {order}")
            fo = None
            if not order.ft_is_open:
                logger.debug(f"Order {order} is no longer open.")
                continue
            if order.ft_order_side == 'buy':
                # Skip buy side - this is handled by reupdate_buy_order_fees
                continue
            try:
                fo = self.exchange.fetch_order_or_stoploss_order(order.order_id, order.ft_pair,
                                                                 order.ft_order_side == 'stoploss')
                if order.ft_order_side == 'stoploss':
                    if fo and fo['status'] == 'open':
                        # Assume this as the open stoploss order
                        trade.stoploss_order_id = order.order_id
                elif order.ft_order_side == 'sell':
                    if fo and fo['status'] == 'open':
                        # Assume this as the open order
                        trade.open_order_id = order.order_id
                if fo:
                    logger.info(f"Found {order} for trade {trade}.")
                    self.update_trade_state(trade, order.order_id, fo,
                                            stoploss_order=order.ft_order_side == 'stoploss')

            except ExchangeError:
                logger.warning(f"Error updating {order.order_id}.")

#
# BUY / enter positions / open trades logic and methods
#

    def enter_positions(self) -> int:
        """
        Tries to execute buy orders for new trades (positions)
        """
        trades_created = 0

        whitelist = copy.deepcopy(self.active_pair_whitelist)
        if not whitelist:
            logger.info("Active pair whitelist is empty.")
            return trades_created
        # Remove pairs for currently opened trades from the whitelist
        for trade in Trade.get_open_trades():
            if trade.pair in whitelist:
                whitelist.remove(trade.pair)
                logger.debug('Ignoring %s in pair whitelist', trade.pair)

        if not whitelist:
            logger.info("No currency pair in active pair whitelist, "
                        "but checking to sell open trades.")
            return trades_created
        if PairLocks.is_global_lock():
            lock = PairLocks.get_pair_longest_lock('*')
            if lock:
                self.log_once(f"Global pairlock active until "
                              f"{lock.lock_end_time.strftime(constants.DATETIME_PRINT_FORMAT)}. "
                              f"Not creating new trades, reason: {lock.reason}.", logger.info)
            else:
                self.log_once("Global pairlock active. Not creating new trades.", logger.info)
            return trades_created
        # Create entity and execute trade for each pair from whitelist
        for pair in whitelist:
            try:
                trades_created += self.create_trade(pair)
            except DependencyException as exception:
                logger.warning('Unable to create trade for %s: %s', pair, exception)

        if not trades_created:
            logger.debug("Found no buy signals for whitelisted currencies. Trying again...")

        return trades_created

    def create_trade(self, pair: str) -> bool:
        """
        Check the implemented trading strategy for buy signals.

        If the pair triggers the buy signal a new trade record gets created
        and the buy-order opening the trade gets issued towards the exchange.

        :return: True if a trade has been created.
        """
        logger.debug(f"create_trade for pair {pair}")

        analyzed_df, _ = self.dataprovider.get_analyzed_dataframe(pair, self.strategy.timeframe)
        nowtime = analyzed_df.iloc[-1]['date'] if len(analyzed_df) > 0 else None
        if self.strategy.is_pair_locked(pair, nowtime):
            lock = PairLocks.get_pair_longest_lock(pair, nowtime)
            if lock:
                self.log_once(f"Pair {pair} is still locked until "
                              f"{lock.lock_end_time.strftime(constants.DATETIME_PRINT_FORMAT)} "
                              f"due to {lock.reason}.",
                              logger.info)
            else:
                self.log_once(f"Pair {pair} is still locked.", logger.info)
            return False

        # get_free_open_trades is checked before create_trade is called
        # but it is still used here to prevent opening too many trades within one iteration
        if not self.get_free_open_trades():
            logger.debug(f"Can't open a new trade for {pair}: max number of trades is reached.")
            return False

        # running get_signal on historical data fetched
        (side, enter_tag) = self.strategy.get_entry_signal(
            pair, self.strategy.timeframe, analyzed_df
            )

        if side:
            stake_amount = self.wallets.get_trade_stake_amount(pair, self.edge)

            bid_check_dom = self.config.get('bid_strategy', {}).get('check_depth_of_market', {})
            if ((bid_check_dom.get('enabled', False)) and
                    (bid_check_dom.get('bids_to_ask_delta', 0) > 0)):
                # TODO-lev: Does the below need to be adjusted for shorts?
                if self._check_depth_of_market_buy(pair, bid_check_dom):
<<<<<<< HEAD
                    # TODO-lev: pass in "enter" as side.
                    return self.execute_buy(pair, stake_amount, enter_tag=enter_tag)
                else:
                    return False

            return self.execute_buy(pair, stake_amount, enter_tag=enter_tag)
=======
                    return self.execute_entry(pair, stake_amount, buy_tag=buy_tag)
                else:
                    return False

            return self.execute_entry(pair, stake_amount, buy_tag=buy_tag)
>>>>>>> 5184cc77
        else:
            return False

    def _check_depth_of_market_buy(self, pair: str, conf: Dict) -> bool:
        """
        Checks depth of market before executing a buy
        """
        conf_bids_to_ask_delta = conf.get('bids_to_ask_delta', 0)
        logger.info(f"Checking depth of market for {pair} ...")
        order_book = self.exchange.fetch_l2_order_book(pair, 1000)
        order_book_data_frame = order_book_to_dataframe(order_book['bids'], order_book['asks'])
        order_book_bids = order_book_data_frame['b_size'].sum()
        order_book_asks = order_book_data_frame['a_size'].sum()
        bids_ask_delta = order_book_bids / order_book_asks
        logger.info(
            f"Bids: {order_book_bids}, Asks: {order_book_asks}, Delta: {bids_ask_delta}, "
            f"Bid Price: {order_book['bids'][0][0]}, Ask Price: {order_book['asks'][0][0]}, "
            f"Immediate Bid Quantity: {order_book['bids'][0][1]}, "
            f"Immediate Ask Quantity: {order_book['asks'][0][1]}."
        )
        if bids_ask_delta >= conf_bids_to_ask_delta:
            logger.info(f"Bids to asks delta for {pair} DOES satisfy condition.")
            return True
        else:
            logger.info(f"Bids to asks delta for {pair} does not satisfy condition.")
            return False

<<<<<<< HEAD
    def execute_buy(self, pair: str, stake_amount: float, price: Optional[float] = None,
                    forcebuy: bool = False, enter_tag: Optional[str] = None) -> bool:
=======
    def execute_entry(self, pair: str, stake_amount: float, price: Optional[float] = None,
                      forcebuy: bool = False, buy_tag: Optional[str] = None) -> bool:
>>>>>>> 5184cc77
        """
        Executes a limit buy for the given pair
        :param pair: pair for which we want to create a LIMIT_BUY
        :param stake_amount: amount of stake-currency for the pair
        :return: True if a buy order is created, false if it fails.
        """
        time_in_force = self.strategy.order_time_in_force['buy']

        if price:
            buy_limit_requested = price
        else:
            # Calculate price
            proposed_buy_rate = self.exchange.get_rate(pair, refresh=True, side="buy")
            custom_entry_price = strategy_safe_wrapper(self.strategy.custom_entry_price,
                                                       default_retval=proposed_buy_rate)(
                pair=pair, current_time=datetime.now(timezone.utc),
                proposed_rate=proposed_buy_rate)

            buy_limit_requested = self.get_valid_price(custom_entry_price, proposed_buy_rate)

        if not buy_limit_requested:
            raise PricingError('Could not determine buy price.')

        min_stake_amount = self.exchange.get_min_pair_stake_amount(pair, buy_limit_requested,
                                                                   self.strategy.stoploss)

        if not self.edge:
            max_stake_amount = self.wallets.get_available_stake_amount()
            stake_amount = strategy_safe_wrapper(self.strategy.custom_stake_amount,
                                                 default_retval=stake_amount)(
                pair=pair, current_time=datetime.now(timezone.utc),
                current_rate=buy_limit_requested, proposed_stake=stake_amount,
                min_stake=min_stake_amount, max_stake=max_stake_amount)
        stake_amount = self.wallets._validate_stake_amount(pair, stake_amount, min_stake_amount)

        if not stake_amount:
            return False

        logger.info(f"Buy signal found: about create a new trade for {pair} with stake_amount: "
                    f"{stake_amount} ...")

        amount = stake_amount / buy_limit_requested
        order_type = self.strategy.order_types['buy']
        if forcebuy:
            # Forcebuy can define a different ordertype
            order_type = self.strategy.order_types.get('forcebuy', order_type)

        if not strategy_safe_wrapper(self.strategy.confirm_trade_entry, default_retval=True)(
                pair=pair, order_type=order_type, amount=amount, rate=buy_limit_requested,
                time_in_force=time_in_force, current_time=datetime.now(timezone.utc)):
            logger.info(f"User requested abortion of buying {pair}")
            return False
        amount = self.exchange.amount_to_precision(pair, amount)
        order = self.exchange.create_order(pair=pair, ordertype=order_type, side="buy",
                                           amount=amount, rate=buy_limit_requested,
                                           time_in_force=time_in_force)
        order_obj = Order.parse_from_ccxt_object(order, pair, 'buy')
        order_id = order['id']
        order_status = order.get('status', None)

        # we assume the order is executed at the price requested
        buy_limit_filled_price = buy_limit_requested
        amount_requested = amount

        if order_status == 'expired' or order_status == 'rejected':
            order_tif = self.strategy.order_time_in_force['buy']

            # return false if the order is not filled
            if float(order['filled']) == 0:
                logger.warning('Buy %s order with time in force %s for %s is %s by %s.'
                               ' zero amount is fulfilled.',
                               order_tif, order_type, pair, order_status, self.exchange.name)
                return False
            else:
                # the order is partially fulfilled
                # in case of IOC orders we can check immediately
                # if the order is fulfilled fully or partially
                logger.warning('Buy %s order with time in force %s for %s is %s by %s.'
                               ' %s amount fulfilled out of %s (%s remaining which is canceled).',
                               order_tif, order_type, pair, order_status, self.exchange.name,
                               order['filled'], order['amount'], order['remaining']
                               )
                stake_amount = order['cost']
                amount = safe_value_fallback(order, 'filled', 'amount')
                buy_limit_filled_price = safe_value_fallback(order, 'average', 'price')

        # in case of FOK the order may be filled immediately and fully
        elif order_status == 'closed':
            stake_amount = order['cost']
            amount = safe_value_fallback(order, 'filled', 'amount')
            buy_limit_filled_price = safe_value_fallback(order, 'average', 'price')

        # Fee is applied twice because we make a LIMIT_BUY and LIMIT_SELL
        fee = self.exchange.get_fee(symbol=pair, taker_or_maker='maker')
        trade = Trade(
            pair=pair,
            stake_amount=stake_amount,
            amount=amount,
            is_open=True,
            amount_requested=amount_requested,
            fee_open=fee,
            fee_close=fee,
            open_rate=buy_limit_filled_price,
            open_rate_requested=buy_limit_requested,
            open_date=datetime.utcnow(),
            exchange=self.exchange.id,
            open_order_id=order_id,
            strategy=self.strategy.get_strategy_name(),
            # TODO-lev: compatibility layer for buy_tag (!)
            buy_tag=enter_tag,
            timeframe=timeframe_to_minutes(self.config['timeframe'])
        )
        trade.orders.append(order_obj)

        # Update fees if order is closed
        if order_status == 'closed':
            self.update_trade_state(trade, order_id, order)

        Trade.query.session.add(trade)
        Trade.commit()

        # Updating wallets
        self.wallets.update()

        self._notify_buy(trade, order_type)

        return True

    def _notify_buy(self, trade: Trade, order_type: str) -> None:
        """
        Sends rpc notification when a buy occurred.
        """
        msg = {
            'trade_id': trade.id,
            'type': RPCMessageType.BUY,
            'buy_tag': trade.buy_tag,
            'exchange': self.exchange.name.capitalize(),
            'pair': trade.pair,
            'limit': trade.open_rate,
            'order_type': order_type,
            'stake_amount': trade.stake_amount,
            'stake_currency': self.config['stake_currency'],
            'fiat_currency': self.config.get('fiat_display_currency', None),
            'amount': trade.amount,
            'open_date': trade.open_date or datetime.utcnow(),
            'current_rate': trade.open_rate_requested,
        }

        # Send the message
        self.rpc.send_msg(msg)

    def _notify_buy_cancel(self, trade: Trade, order_type: str, reason: str) -> None:
        """
        Sends rpc notification when a buy cancel occurred.
        """
        current_rate = self.exchange.get_rate(trade.pair, refresh=False, side="buy")

        msg = {
            'trade_id': trade.id,
            'type': RPCMessageType.BUY_CANCEL,
            'buy_tag': trade.buy_tag,
            'exchange': self.exchange.name.capitalize(),
            'pair': trade.pair,
            'limit': trade.open_rate,
            'order_type': order_type,
            'stake_amount': trade.stake_amount,
            'stake_currency': self.config['stake_currency'],
            'fiat_currency': self.config.get('fiat_display_currency', None),
            'amount': trade.amount,
            'open_date': trade.open_date,
            'current_rate': current_rate,
            'reason': reason,
        }

        # Send the message
        self.rpc.send_msg(msg)

    def _notify_buy_fill(self, trade: Trade) -> None:
        msg = {
            'trade_id': trade.id,
            'type': RPCMessageType.BUY_FILL,
            'buy_tag': trade.buy_tag,
            'exchange': self.exchange.name.capitalize(),
            'pair': trade.pair,
            'open_rate': trade.open_rate,
            'stake_amount': trade.stake_amount,
            'stake_currency': self.config['stake_currency'],
            'fiat_currency': self.config.get('fiat_display_currency', None),
            'amount': trade.amount,
            'open_date': trade.open_date,
        }
        self.rpc.send_msg(msg)

#
# SELL / exit positions / close trades logic and methods
#

    def exit_positions(self, trades: List[Any]) -> int:
        """
        Tries to execute sell orders for open trades (positions)
        """
        trades_closed = 0
        for trade in trades:
            try:

                if (self.strategy.order_types.get('stoploss_on_exchange') and
                        self.handle_stoploss_on_exchange(trade)):
                    trades_closed += 1
                    Trade.commit()
                    continue
                # Check if we can sell our current pair
                if trade.open_order_id is None and trade.is_open and self.handle_trade(trade):
                    trades_closed += 1

            except DependencyException as exception:
                logger.warning('Unable to sell trade %s: %s', trade.pair, exception)

        # Updating wallets if any trade occurred
        if trades_closed:
            self.wallets.update()

        return trades_closed

    def handle_trade(self, trade: Trade) -> bool:
        """
        Sells the current pair if the threshold is reached and updates the trade record.
        :return: True if trade has been sold, False otherwise
        """
        if not trade.is_open:
            raise DependencyException(f'Attempt to handle closed trade: {trade}')

        logger.debug('Handling %s ...', trade)

        (enter, exit_) = (False, False)

        if (self.config.get('use_sell_signal', True) or
                self.config.get('ignore_roi_if_buy_signal', False)):
            analyzed_df, _ = self.dataprovider.get_analyzed_dataframe(trade.pair,
                                                                      self.strategy.timeframe)

            (enter, exit_) = self.strategy.get_exit_signal(
                trade.pair,
                self.strategy.timeframe,
                analyzed_df, is_short=trade.is_short
            )

        # TODO-lev: side should depend on trade side.
        sell_rate = self.exchange.get_rate(trade.pair, refresh=True, side="sell")
        if self._check_and_execute_exit(trade, sell_rate, enter, exit_):
            return True

        logger.debug('Found no sell signal for %s.', trade)
        return False

    def create_stoploss_order(self, trade: Trade, stop_price: float) -> bool:
        """
        Abstracts creating stoploss orders from the logic.
        Handles errors and updates the trade database object.
        Force-sells the pair (using EmergencySell reason) in case of Problems creating the order.
        :return: True if the order succeeded, and False in case of problems.
        """
        try:
            stoploss_order = self.exchange.stoploss(pair=trade.pair, amount=trade.amount,
                                                    stop_price=stop_price,
                                                    order_types=self.strategy.order_types)

            order_obj = Order.parse_from_ccxt_object(stoploss_order, trade.pair, 'stoploss')
            trade.orders.append(order_obj)
            trade.stoploss_order_id = str(stoploss_order['id'])
            return True
        except InsufficientFundsError as e:
            logger.warning(f"Unable to place stoploss order {e}.")
            # Try to figure out what went wrong
            self.handle_insufficient_funds(trade)

        except InvalidOrderException as e:
            trade.stoploss_order_id = None
            logger.error(f'Unable to place a stoploss order on exchange. {e}')
            logger.warning('Selling the trade forcefully')
            self.execute_trade_exit(trade, trade.stop_loss, sell_reason=SellCheckTuple(
                sell_type=SellType.EMERGENCY_SELL))

        except ExchangeError:
            trade.stoploss_order_id = None
            logger.exception('Unable to place a stoploss order on exchange.')
        return False

    def handle_stoploss_on_exchange(self, trade: Trade) -> bool:
        """
        Check if trade is fulfilled in which case the stoploss
        on exchange should be added immediately if stoploss on exchange
        is enabled.
        """

        logger.debug('Handling stoploss on exchange %s ...', trade)

        stoploss_order = None

        try:
            # First we check if there is already a stoploss on exchange
            stoploss_order = self.exchange.fetch_stoploss_order(
                trade.stoploss_order_id, trade.pair) if trade.stoploss_order_id else None
        except InvalidOrderException as exception:
            logger.warning('Unable to fetch stoploss order: %s', exception)

        if stoploss_order:
            trade.update_order(stoploss_order)

        # We check if stoploss order is fulfilled
        if stoploss_order and stoploss_order['status'] in ('closed', 'triggered'):
            trade.sell_reason = SellType.STOPLOSS_ON_EXCHANGE.value
            self.update_trade_state(trade, trade.stoploss_order_id, stoploss_order,
                                    stoploss_order=True)
            # Lock pair for one candle to prevent immediate rebuys
            self.strategy.lock_pair(trade.pair, datetime.now(timezone.utc),
                                    reason='Auto lock')
            self._notify_sell(trade, "stoploss")
            return True

        if trade.open_order_id or not trade.is_open:
            # Trade has an open Buy or Sell order, Stoploss-handling can't happen in this case
            # as the Amount on the exchange is tied up in another trade.
            # The trade can be closed already (sell-order fill confirmation came in this iteration)
            return False

        # If buy order is fulfilled but there is no stoploss, we add a stoploss on exchange
        if not stoploss_order:
            stoploss = self.edge.stoploss(pair=trade.pair) if self.edge else self.strategy.stoploss
            stop_price = trade.open_rate * (1 + stoploss)

            if self.create_stoploss_order(trade=trade, stop_price=stop_price):
                trade.stoploss_last_update = datetime.utcnow()
                return False

        # If stoploss order is canceled for some reason we add it
        if stoploss_order and stoploss_order['status'] in ('canceled', 'cancelled'):
            if self.create_stoploss_order(trade=trade, stop_price=trade.stop_loss):
                return False
            else:
                trade.stoploss_order_id = None
                logger.warning('Stoploss order was cancelled, but unable to recreate one.')

        # Finally we check if stoploss on exchange should be moved up because of trailing.
        # Triggered Orders are now real orders - so don't replace stoploss anymore
        if (
            stoploss_order
            and stoploss_order.get('status_stop') != 'triggered'
            and (self.config.get('trailing_stop', False)
                 or self.config.get('use_custom_stoploss', False))
        ):
            # if trailing stoploss is enabled we check if stoploss value has changed
            # in which case we cancel stoploss order and put another one with new
            # value immediately
            self.handle_trailing_stoploss_on_exchange(trade, stoploss_order)

        return False

    def handle_trailing_stoploss_on_exchange(self, trade: Trade, order: dict) -> None:
        """
        Check to see if stoploss on exchange should be updated
        in case of trailing stoploss on exchange
        :param trade: Corresponding Trade
        :param order: Current on exchange stoploss order
        :return: None
        """
        if self.exchange.stoploss_adjust(trade.stop_loss, order):
            # we check if the update is necessary
            update_beat = self.strategy.order_types.get('stoploss_on_exchange_interval', 60)
            if (datetime.utcnow() - trade.stoploss_last_update).total_seconds() >= update_beat:
                # cancelling the current stoploss on exchange first
                logger.info(f"Cancelling current stoploss on exchange for pair {trade.pair} "
                            f"(orderid:{order['id']}) in order to add another one ...")
                try:
                    co = self.exchange.cancel_stoploss_order_with_result(order['id'], trade.pair,
                                                                         trade.amount)
                    trade.update_order(co)
                except InvalidOrderException:
                    logger.exception(f"Could not cancel stoploss order {order['id']} "
                                     f"for pair {trade.pair}")

                # Create new stoploss order
                if not self.create_stoploss_order(trade=trade, stop_price=trade.stop_loss):
                    logger.warning(f"Could not create trailing stoploss order "
                                   f"for pair {trade.pair}.")

    def _check_and_execute_exit(self, trade: Trade, sell_rate: float,
                                enter: bool, exit_: bool) -> bool:
        """
        Check and execute trade exit
        """
        should_exit: SellCheckTuple = self.strategy.should_exit(
            trade, sell_rate, datetime.now(timezone.utc), enter=enter, exit_=exit_,
            force_stoploss=self.edge.stoploss(trade.pair) if self.edge else 0
        )

<<<<<<< HEAD
        if should_exit.sell_flag:
            logger.info(f'Exit for {trade.pair} detected. Reason: {should_exit.sell_type}')
            self.execute_sell(trade, sell_rate, should_exit)
=======
        if should_sell.sell_flag:
            logger.info(f'Executing Sell for {trade.pair}. Reason: {should_sell.sell_type}')
            self.execute_trade_exit(trade, sell_rate, should_sell)
>>>>>>> 5184cc77
            return True
        return False

    def _check_timed_out(self, side: str, order: dict) -> bool:
        """
        Check if timeout is active, and if the order is still open and timed out
        """
        timeout = self.config.get('unfilledtimeout', {}).get(side)
        ordertime = arrow.get(order['datetime']).datetime
        if timeout is not None:
            timeout_unit = self.config.get('unfilledtimeout', {}).get('unit', 'minutes')
            timeout_kwargs = {timeout_unit: -timeout}
            timeout_threshold = arrow.utcnow().shift(**timeout_kwargs).datetime
            return (order['status'] == 'open' and order['side'] == side
                    and ordertime < timeout_threshold)
        return False

    def check_handle_timedout(self) -> None:
        """
        Check if any orders are timed out and cancel if necessary
        :param timeoutvalue: Number of minutes until order is considered timed out
        :return: None
        """

        for trade in Trade.get_open_order_trades():
            try:
                if not trade.open_order_id:
                    continue
                order = self.exchange.fetch_order(trade.open_order_id, trade.pair)
            except (ExchangeError):
                logger.info('Cannot query order for %s due to %s', trade, traceback.format_exc())
                continue

            fully_cancelled = self.update_trade_state(trade, trade.open_order_id, order)

            if (order['side'] == 'buy' and (order['status'] == 'open' or fully_cancelled) and (
                    fully_cancelled
                    or self._check_timed_out('buy', order)
                    or strategy_safe_wrapper(self.strategy.check_buy_timeout,
                                             default_retval=False)(pair=trade.pair,
                                                                   trade=trade,
                                                                   order=order))):
                self.handle_cancel_buy(trade, order, constants.CANCEL_REASON['TIMEOUT'])

            elif (order['side'] == 'sell' and (order['status'] == 'open' or fully_cancelled) and (
                  fully_cancelled
                  or self._check_timed_out('sell', order)
                  or strategy_safe_wrapper(self.strategy.check_sell_timeout,
                                           default_retval=False)(pair=trade.pair,
                                                                 trade=trade,
                                                                 order=order))):
                self.handle_cancel_sell(trade, order, constants.CANCEL_REASON['TIMEOUT'])

    def cancel_all_open_orders(self) -> None:
        """
        Cancel all orders that are currently open
        :return: None
        """

        for trade in Trade.get_open_order_trades():
            try:
                order = self.exchange.fetch_order(trade.open_order_id, trade.pair)
            except (ExchangeError):
                logger.info('Cannot query order for %s due to %s', trade, traceback.format_exc())
                continue

            if order['side'] == 'buy':
                self.handle_cancel_buy(trade, order, constants.CANCEL_REASON['ALL_CANCELLED'])

            elif order['side'] == 'sell':
                self.handle_cancel_sell(trade, order, constants.CANCEL_REASON['ALL_CANCELLED'])
        Trade.commit()

    def handle_cancel_buy(self, trade: Trade, order: Dict, reason: str) -> bool:
        """
        Buy cancel - cancel order
        :return: True if order was fully cancelled
        """
        was_trade_fully_canceled = False

        # Cancelled orders may have the status of 'canceled' or 'closed'
        if order['status'] not in constants.NON_OPEN_EXCHANGE_STATES:
            filled_val = order.get('filled', 0.0) or 0.0
            filled_stake = filled_val * trade.open_rate
            minstake = self.exchange.get_min_pair_stake_amount(
                trade.pair, trade.open_rate, self.strategy.stoploss)

            if filled_val > 0 and filled_stake < minstake:
                logger.warning(
                    f"Order {trade.open_order_id} for {trade.pair} not cancelled, "
                    f"as the filled amount of {filled_val} would result in an unsellable trade.")
                return False
            corder = self.exchange.cancel_order_with_result(trade.open_order_id, trade.pair,
                                                            trade.amount)
            # Avoid race condition where the order could not be cancelled coz its already filled.
            # Simply bailing here is the only safe way - as this order will then be
            # handled in the next iteration.
            if corder.get('status') not in constants.NON_OPEN_EXCHANGE_STATES:
                logger.warning(f"Order {trade.open_order_id} for {trade.pair} not cancelled.")
                return False
        else:
            # Order was cancelled already, so we can reuse the existing dict
            corder = order
            reason = constants.CANCEL_REASON['CANCELLED_ON_EXCHANGE']

        logger.info('Buy order %s for %s.', reason, trade)

        # Using filled to determine the filled amount
        filled_amount = safe_value_fallback2(corder, order, 'filled', 'filled')
        if isclose(filled_amount, 0.0, abs_tol=constants.MATH_CLOSE_PREC):
            logger.info('Buy order fully cancelled. Removing %s from database.', trade)
            # if trade is not partially completed, just delete the trade
            trade.delete()
            was_trade_fully_canceled = True
            reason += f", {constants.CANCEL_REASON['FULLY_CANCELLED']}"
        else:
            # if trade is partially complete, edit the stake details for the trade
            # and close the order
            # cancel_order may not contain the full order dict, so we need to fallback
            # to the order dict acquired before cancelling.
            # we need to fall back to the values from order if corder does not contain these keys.
            trade.amount = filled_amount
            trade.stake_amount = trade.amount * trade.open_rate
            self.update_trade_state(trade, trade.open_order_id, corder)

            trade.open_order_id = None
            logger.info('Partial buy order timeout for %s.', trade)
            reason += f", {constants.CANCEL_REASON['PARTIALLY_FILLED']}"

        self.wallets.update()
        self._notify_buy_cancel(trade, order_type=self.strategy.order_types['buy'],
                                reason=reason)
        return was_trade_fully_canceled

    def handle_cancel_sell(self, trade: Trade, order: Dict, reason: str) -> str:
        """
        Sell cancel - cancel order and update trade
        :return: Reason for cancel
        """
        # if trade is not partially completed, just cancel the order
        if order['remaining'] == order['amount'] or order.get('filled') == 0.0:
            if not self.exchange.check_order_canceled_empty(order):
                try:
                    # if trade is not partially completed, just delete the order
                    co = self.exchange.cancel_order_with_result(trade.open_order_id, trade.pair,
                                                                trade.amount)
                    trade.update_order(co)
                except InvalidOrderException:
                    logger.exception(f"Could not cancel sell order {trade.open_order_id}")
                    return 'error cancelling order'
                logger.info('Sell order %s for %s.', reason, trade)
            else:
                reason = constants.CANCEL_REASON['CANCELLED_ON_EXCHANGE']
                logger.info('Sell order %s for %s.', reason, trade)
                trade.update_order(order)

            trade.close_rate = None
            trade.close_rate_requested = None
            trade.close_profit = None
            trade.close_profit_abs = None
            trade.close_date = None
            trade.is_open = True
            trade.open_order_id = None
        else:
            # TODO: figure out how to handle partially complete sell orders
            reason = constants.CANCEL_REASON['PARTIALLY_FILLED_KEEP_OPEN']

        self.wallets.update()
        self._notify_sell_cancel(
            trade,
            order_type=self.strategy.order_types['sell'],
            reason=reason
        )
        return reason

    def _safe_sell_amount(self, pair: str, amount: float) -> float:
        """
        Get sellable amount.
        Should be trade.amount - but will fall back to the available amount if necessary.
        This should cover cases where get_real_amount() was not able to update the amount
        for whatever reason.
        :param pair: Pair we're trying to sell
        :param amount: amount we expect to be available
        :return: amount to sell
        :raise: DependencyException: if available balance is not within 2% of the available amount.
        """
        # Update wallets to ensure amounts tied up in a stoploss is now free!
        self.wallets.update()
        trade_base_currency = self.exchange.get_pair_base_currency(pair)
        wallet_amount = self.wallets.get_free(trade_base_currency)
        logger.debug(f"{pair} - Wallet: {wallet_amount} - Trade-amount: {amount}")
        if wallet_amount >= amount:
            return amount
        elif wallet_amount > amount * 0.98:
            logger.info(f"{pair} - Falling back to wallet-amount {wallet_amount} -> {amount}.")
            return wallet_amount
        else:
            raise DependencyException(
                f"Not enough amount to sell. Trade-amount: {amount}, Wallet: {wallet_amount}")

    def execute_trade_exit(self, trade: Trade, limit: float, sell_reason: SellCheckTuple) -> bool:
        """
        Executes a trade exit for the given trade and limit
        :param trade: Trade instance
        :param limit: limit rate for the sell order
        :param sell_reason: Reason the sell was triggered
        :return: True if it succeeds (supported) False (not supported)
        """
        sell_type = 'sell'
        if sell_reason.sell_type in (SellType.STOP_LOSS, SellType.TRAILING_STOP_LOSS):
            sell_type = 'stoploss'

        # if stoploss is on exchange and we are on dry_run mode,
        # we consider the sell price stop price
        if self.config['dry_run'] and sell_type == 'stoploss' \
           and self.strategy.order_types['stoploss_on_exchange']:
            limit = trade.stop_loss

        # set custom_exit_price if available
        proposed_limit_rate = limit
        current_profit = trade.calc_profit_ratio(limit)
        custom_exit_price = strategy_safe_wrapper(self.strategy.custom_exit_price,
                                                  default_retval=proposed_limit_rate)(
            pair=trade.pair, trade=trade,
            current_time=datetime.now(timezone.utc),
            proposed_rate=proposed_limit_rate, current_profit=current_profit)

        limit = self.get_valid_price(custom_exit_price, proposed_limit_rate)

        # First cancelling stoploss on exchange ...
        if self.strategy.order_types.get('stoploss_on_exchange') and trade.stoploss_order_id:
            try:
                co = self.exchange.cancel_stoploss_order_with_result(trade.stoploss_order_id,
                                                                     trade.pair, trade.amount)
                trade.update_order(co)
            except InvalidOrderException:
                logger.exception(f"Could not cancel stoploss order {trade.stoploss_order_id}")

        order_type = self.strategy.order_types[sell_type]
        if sell_reason.sell_type == SellType.EMERGENCY_SELL:
            # Emergency sells (default to market!)
            order_type = self.strategy.order_types.get("emergencysell", "market")
        if sell_reason.sell_type == SellType.FORCE_SELL:
            # Force sells (default to the sell_type defined in the strategy,
            # but we allow this value to be changed)
            order_type = self.strategy.order_types.get("forcesell", order_type)

        amount = self._safe_sell_amount(trade.pair, trade.amount)
        time_in_force = self.strategy.order_time_in_force['sell']

        if not strategy_safe_wrapper(self.strategy.confirm_trade_exit, default_retval=True)(
                pair=trade.pair, trade=trade, order_type=order_type, amount=amount, rate=limit,
                time_in_force=time_in_force, sell_reason=sell_reason.sell_reason,
                current_time=datetime.now(timezone.utc)):
            logger.info(f"User requested abortion of selling {trade.pair}")
            return False

        try:
            # Execute sell and update trade record
            order = self.exchange.create_order(pair=trade.pair,
                                               ordertype=order_type, side="sell",
                                               amount=amount, rate=limit,
                                               time_in_force=time_in_force
                                               )
        except InsufficientFundsError as e:
            logger.warning(f"Unable to place order {e}.")
            # Try to figure out what went wrong
            self.handle_insufficient_funds(trade)
            return False

        order_obj = Order.parse_from_ccxt_object(order, trade.pair, 'sell')
        trade.orders.append(order_obj)

        trade.open_order_id = order['id']
        trade.sell_order_status = ''
        trade.close_rate_requested = limit
        trade.sell_reason = sell_reason.sell_reason
        # In case of market sell orders the order can be closed immediately
        if order.get('status', 'unknown') in ('closed', 'expired'):
            self.update_trade_state(trade, trade.open_order_id, order)
        Trade.commit()

        # Lock pair for one candle to prevent immediate re-buys
        self.strategy.lock_pair(trade.pair, datetime.now(timezone.utc),
                                reason='Auto lock')

        self._notify_sell(trade, order_type)

        return True

    def _notify_sell(self, trade: Trade, order_type: str, fill: bool = False) -> None:
        """
        Sends rpc notification when a sell occurred.
        """
        profit_rate = trade.close_rate if trade.close_rate else trade.close_rate_requested
        profit_trade = trade.calc_profit(rate=profit_rate)
        # Use cached rates here - it was updated seconds ago.
        current_rate = self.exchange.get_rate(
            trade.pair, refresh=False, side="sell") if not fill else None
        profit_ratio = trade.calc_profit_ratio(profit_rate)
        gain = "profit" if profit_ratio > 0 else "loss"

        msg = {
            'type': (RPCMessageType.SELL_FILL if fill
                     else RPCMessageType.SELL),
            'trade_id': trade.id,
            'exchange': trade.exchange.capitalize(),
            'pair': trade.pair,
            'gain': gain,
            'limit': profit_rate,
            'order_type': order_type,
            'amount': trade.amount,
            'open_rate': trade.open_rate,
            'close_rate': trade.close_rate,
            'current_rate': current_rate,
            'profit_amount': profit_trade,
            'profit_ratio': profit_ratio,
            'sell_reason': trade.sell_reason,
            'open_date': trade.open_date,
            'close_date': trade.close_date or datetime.utcnow(),
            'stake_currency': self.config['stake_currency'],
            'fiat_currency': self.config.get('fiat_display_currency', None),
        }

        if 'fiat_display_currency' in self.config:
            msg.update({
                'fiat_currency': self.config['fiat_display_currency'],
            })

        # Send the message
        self.rpc.send_msg(msg)

    def _notify_sell_cancel(self, trade: Trade, order_type: str, reason: str) -> None:
        """
        Sends rpc notification when a sell cancel occurred.
        """
        if trade.sell_order_status == reason:
            return
        else:
            trade.sell_order_status = reason

        profit_rate = trade.close_rate if trade.close_rate else trade.close_rate_requested
        profit_trade = trade.calc_profit(rate=profit_rate)
        current_rate = self.exchange.get_rate(trade.pair, refresh=False, side="sell")
        profit_ratio = trade.calc_profit_ratio(profit_rate)
        gain = "profit" if profit_ratio > 0 else "loss"

        msg = {
            'type': RPCMessageType.SELL_CANCEL,
            'trade_id': trade.id,
            'exchange': trade.exchange.capitalize(),
            'pair': trade.pair,
            'gain': gain,
            'limit': profit_rate,
            'order_type': order_type,
            'amount': trade.amount,
            'open_rate': trade.open_rate,
            'current_rate': current_rate,
            'profit_amount': profit_trade,
            'profit_ratio': profit_ratio,
            'sell_reason': trade.sell_reason,
            'open_date': trade.open_date,
            'close_date': trade.close_date,
            'stake_currency': self.config['stake_currency'],
            'fiat_currency': self.config.get('fiat_display_currency', None),
            'reason': reason,
        }

        if 'fiat_display_currency' in self.config:
            msg.update({
                'fiat_currency': self.config['fiat_display_currency'],
            })

        # Send the message
        self.rpc.send_msg(msg)

#
# Common update trade state methods
#

    def update_trade_state(self, trade: Trade, order_id: str, action_order: Dict[str, Any] = None,
                           stoploss_order: bool = False) -> bool:
        """
        Checks trades with open orders and updates the amount if necessary
        Handles closing both buy and sell orders.
        :param trade: Trade object of the trade we're analyzing
        :param order_id: Order-id of the order we're analyzing
        :param action_order: Already acquired order object
        :return: True if order has been cancelled without being filled partially, False otherwise
        """
        if not order_id:
            logger.warning(f'Orderid for trade {trade} is empty.')
            return False

        # Update trade with order values
        logger.info('Found open order for %s', trade)
        try:
            order = action_order or self.exchange.fetch_order_or_stoploss_order(order_id,
                                                                                trade.pair,
                                                                                stoploss_order)
        except InvalidOrderException as exception:
            logger.warning('Unable to fetch order %s: %s', order_id, exception)
            return False

        trade.update_order(order)

        # Try update amount (binance-fix)
        try:
            new_amount = self.get_real_amount(trade, order)
            if not isclose(safe_value_fallback(order, 'filled', 'amount'), new_amount,
                           abs_tol=constants.MATH_CLOSE_PREC):
                order['amount'] = new_amount
                order.pop('filled', None)
                trade.recalc_open_trade_value()
        except DependencyException as exception:
            logger.warning("Could not update trade amount: %s", exception)

        if self.exchange.check_order_canceled_empty(order):
            # Trade has been cancelled on exchange
            # Handling of this will happen in check_handle_timeout.
            return True
        trade.update(order)
        Trade.commit()

        # Updating wallets when order is closed
        if not trade.is_open:
            if not stoploss_order and not trade.open_order_id:
                self._notify_sell(trade, '', True)
            self.protections.stop_per_pair(trade.pair)
            self.protections.global_stop()
            self.wallets.update()
        elif not trade.open_order_id:
            # Buy fill
            self._notify_buy_fill(trade)

        return False

    def apply_fee_conditional(self, trade: Trade, trade_base_currency: str,
                              amount: float, fee_abs: float) -> float:
        """
        Applies the fee to amount (either from Order or from Trades).
        Can eat into dust if more than the required asset is available.
        """
        self.wallets.update()
        if fee_abs != 0 and self.wallets.get_free(trade_base_currency) >= amount:
            # Eat into dust if we own more than base currency
            logger.info(f"Fee amount for {trade} was in base currency - "
                        f"Eating Fee {fee_abs} into dust.")
        elif fee_abs != 0:
            real_amount = self.exchange.amount_to_precision(trade.pair, amount - fee_abs)
            logger.info(f"Applying fee on amount for {trade} "
                        f"(from {amount} to {real_amount}).")
            return real_amount
        return amount

    def get_real_amount(self, trade: Trade, order: Dict) -> float:
        """
        Detect and update trade fee.
        Calls trade.update_fee() upon correct detection.
        Returns modified amount if the fee was taken from the destination currency.
        Necessary for exchanges which charge fees in base currency (e.g. binance)
        :return: identical (or new) amount for the trade
        """
        # Init variables
        order_amount = safe_value_fallback(order, 'filled', 'amount')
        # Only run for closed orders
        if trade.fee_updated(order.get('side', '')) or order['status'] == 'open':
            return order_amount

        trade_base_currency = self.exchange.get_pair_base_currency(trade.pair)
        # use fee from order-dict if possible
        if self.exchange.order_has_fee(order):
            fee_cost, fee_currency, fee_rate = self.exchange.extract_cost_curr_rate(order)
            logger.info(f"Fee for Trade {trade} [{order.get('side')}]: "
                        f"{fee_cost:.8g} {fee_currency} - rate: {fee_rate}")
            if fee_rate is None or fee_rate < 0.02:
                # Reject all fees that report as > 2%.
                # These are most likely caused by a parsing bug in ccxt
                # due to multiple trades (https://github.com/ccxt/ccxt/issues/8025)
                trade.update_fee(fee_cost, fee_currency, fee_rate, order.get('side', ''))
                if trade_base_currency == fee_currency:
                    # Apply fee to amount
                    return self.apply_fee_conditional(trade, trade_base_currency,
                                                      amount=order_amount, fee_abs=fee_cost)
                return order_amount
        return self.fee_detection_from_trades(trade, order, order_amount)

    def fee_detection_from_trades(self, trade: Trade, order: Dict, order_amount: float) -> float:
        """
        fee-detection fallback to Trades. Parses result of fetch_my_trades to get correct fee.
        """
        trades = self.exchange.get_trades_for_order(self.exchange.get_order_id_conditional(order),
                                                    trade.pair, trade.open_date)

        if len(trades) == 0:
            logger.info("Applying fee on amount for %s failed: myTrade-Dict empty found", trade)
            return order_amount
        fee_currency = None
        amount = 0
        fee_abs = 0.0
        fee_cost = 0.0
        trade_base_currency = self.exchange.get_pair_base_currency(trade.pair)
        fee_rate_array: List[float] = []
        for exectrade in trades:
            amount += exectrade['amount']
            if self.exchange.order_has_fee(exectrade):
                fee_cost_, fee_currency, fee_rate_ = self.exchange.extract_cost_curr_rate(exectrade)
                fee_cost += fee_cost_
                if fee_rate_ is not None:
                    fee_rate_array.append(fee_rate_)
                # only applies if fee is in quote currency!
                if trade_base_currency == fee_currency:
                    fee_abs += fee_cost_
        # Ensure at least one trade was found:
        if fee_currency:
            # fee_rate should use mean
            fee_rate = sum(fee_rate_array) / float(len(fee_rate_array)) if fee_rate_array else None
            if fee_rate is not None and fee_rate < 0.02:
                # Only update if fee-rate is < 2%
                trade.update_fee(fee_cost, fee_currency, fee_rate, order.get('side', ''))

        if not isclose(amount, order_amount, abs_tol=constants.MATH_CLOSE_PREC):
            logger.warning(f"Amount {amount} does not match amount {trade.amount}")
            raise DependencyException("Half bought? Amounts don't match")

        if fee_abs != 0:
            return self.apply_fee_conditional(trade, trade_base_currency,
                                              amount=amount, fee_abs=fee_abs)
        else:
            return amount

    def get_valid_price(self, custom_price: float, proposed_price: float) -> float:
        """
        Return the valid price.
        Check if the custom price is of the good type if not return proposed_price
        :return: valid price for the order
        """
        if custom_price:
            try:
                valid_custom_price = float(custom_price)
            except ValueError:
                valid_custom_price = proposed_price
        else:
            valid_custom_price = proposed_price

        cust_p_max_dist_r = self.config.get('custom_price_max_distance_ratio', 0.02)
        min_custom_price_allowed = proposed_price - (proposed_price * cust_p_max_dist_r)
        max_custom_price_allowed = proposed_price + (proposed_price * cust_p_max_dist_r)

        # Bracket between min_custom_price_allowed and max_custom_price_allowed
        return max(
            min(valid_custom_price, max_custom_price_allowed),
            min_custom_price_allowed)<|MERGE_RESOLUTION|>--- conflicted
+++ resolved
@@ -432,20 +432,13 @@
                     (bid_check_dom.get('bids_to_ask_delta', 0) > 0)):
                 # TODO-lev: Does the below need to be adjusted for shorts?
                 if self._check_depth_of_market_buy(pair, bid_check_dom):
-<<<<<<< HEAD
                     # TODO-lev: pass in "enter" as side.
-                    return self.execute_buy(pair, stake_amount, enter_tag=enter_tag)
+
+                    return self.execute_entry(pair, stake_amount, buy_tag=enter_tag)
                 else:
                     return False
 
-            return self.execute_buy(pair, stake_amount, enter_tag=enter_tag)
-=======
-                    return self.execute_entry(pair, stake_amount, buy_tag=buy_tag)
-                else:
-                    return False
-
-            return self.execute_entry(pair, stake_amount, buy_tag=buy_tag)
->>>>>>> 5184cc77
+            return self.execute_entry(pair, stake_amount, buy_tag=enter_tag)
         else:
             return False
 
@@ -473,13 +466,8 @@
             logger.info(f"Bids to asks delta for {pair} does not satisfy condition.")
             return False
 
-<<<<<<< HEAD
-    def execute_buy(self, pair: str, stake_amount: float, price: Optional[float] = None,
-                    forcebuy: bool = False, enter_tag: Optional[str] = None) -> bool:
-=======
     def execute_entry(self, pair: str, stake_amount: float, price: Optional[float] = None,
-                      forcebuy: bool = False, buy_tag: Optional[str] = None) -> bool:
->>>>>>> 5184cc77
+                      forcebuy: bool = False, enter_tag: Optional[str] = None) -> bool:
         """
         Executes a limit buy for the given pair
         :param pair: pair for which we want to create a LIMIT_BUY
@@ -875,15 +863,9 @@
             force_stoploss=self.edge.stoploss(trade.pair) if self.edge else 0
         )
 
-<<<<<<< HEAD
         if should_exit.sell_flag:
             logger.info(f'Exit for {trade.pair} detected. Reason: {should_exit.sell_type}')
-            self.execute_sell(trade, sell_rate, should_exit)
-=======
-        if should_sell.sell_flag:
-            logger.info(f'Executing Sell for {trade.pair}. Reason: {should_sell.sell_type}')
-            self.execute_trade_exit(trade, sell_rate, should_sell)
->>>>>>> 5184cc77
+            self.execute_trade_exit(trade, sell_rate, should_exit)
             return True
         return False
 
