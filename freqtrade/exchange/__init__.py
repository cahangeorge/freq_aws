--- conflicted
+++ resolved
@@ -95,12 +95,7 @@
                 'secret': exchange_config.get('secret'),
                 'password': exchange_config.get('password'),
                 'uid': exchange_config.get('uid', ''),
-<<<<<<< HEAD
-                # 'enableRateLimit': True,
-                'enableRateLimit': False,
-=======
-                'enableRateLimit': exchange_config.get('ccxt_rate_limit', True),
->>>>>>> ea72af7c
+                'enableRateLimit': exchange_config.get('ccxt_rate_limit', True)
             })
         except (KeyError, AttributeError):
             raise OperationalException(f'Exchange {name} is not supported')
@@ -338,17 +333,17 @@
             logger.info("returning cached ticker-data for %s", pair)
             return self._cached_ticker[pair]
 
-    async def async_get_tickers_history(self, pairs, tick_interval) -> List[Tuple[str, List]]:
+    async def async_get_candles_history(self, pairs, tick_interval) -> List[Tuple[str, List]]:
         # COMMENTED CODE IS FOR DISCUSSION: where should we close the loop on async ?
         # loop = asyncio.new_event_loop()
         # asyncio.set_event_loop(loop)
-        input_coroutines = [self.async_get_ticker_history(
+        input_coroutines = [self.async_get_candle_history(
             symbol, tick_interval) for symbol in pairs]
         tickers = await asyncio.gather(*input_coroutines, return_exceptions=True)
         # await self._api_async.close()
         return tickers
 
-    async def async_get_ticker_history(self, pair: str, tick_interval: str,
+    async def async_get_candle_history(self, pair: str, tick_interval: str,
                                        since_ms: Optional[int] = None) -> Tuple[str, List]:
         try:
             # fetch ohlcv asynchronously
@@ -373,10 +368,10 @@
         """
         # TODO: maybe add since_ms to use async in the download-script?
         # TODO: only refresh once per interval ? *may require this to move to freqtradebot.py
-        # TODO@ Add tests for this and the async stuff above
+        # TODO: Add tests for this and the async stuff above
         logger.debug("Refreshing klines for %d pairs", len(pair_list))
         datatups = asyncio.get_event_loop().run_until_complete(
-            self.async_get_tickers_history(pair_list, ticker_interval))
+            self.async_get_candles_history(pair_list, ticker_interval))
         return {pair: data for (pair, data) in datatups}
 
     @retrier
