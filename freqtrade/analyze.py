--- conflicted
+++ resolved
@@ -25,7 +25,6 @@
     Analyze class contains everything the bot need to determine if the situation is good for
     buying or selling.
     """
-<<<<<<< HEAD
     def __init__(self, config: dict) -> None:
         """
         Init Analyze
@@ -129,8 +128,12 @@
 
         # Check if dataframe is out of date
         signal_date = arrow.get(latest['date'])
-        if signal_date < arrow.now() - timedelta(minutes=(interval + 5)):
-            self.logger.warning('Too old dataframe for pair %s', pair)
+        if signal_date < arrow.utcnow() - timedelta(minutes=(interval + 5)):
+            self.logger.warning(
+                'Outdated history for pair %s. Last tick is %s minutes old',
+                pair,
+                (arrow.utcnow() - signal_date).seconds // 60
+            )
             return (False, False)  # return False ?
 
         (buy, sell) = latest[SignalType.BUY.value] == 1, latest[SignalType.SELL.value] == 1
@@ -151,17 +154,17 @@
         """
         # Check if minimal roi has been reached and no longer in buy conditions (avoiding a fee)
         if self.min_roi_reached(trade=trade, current_rate=rate, current_time=date):
-            self.logger.debug('Executing sell due to ROI ...')
+            self.logger.debug('Required profit reached. Selling..')
             return True
 
         # Experimental: Check if the trade is profitable before selling it (avoid selling at loss)
         if self.config.get('experimental', {}).get('sell_profit_only', False):
-            self.logger.debug('Checking if trade is profitable ...')
+            self.logger.debug('Checking if trade is profitable..')
             if trade.calc_profit(rate=rate) <= 0:
                 return False
 
         if sell and not buy and self.config.get('experimental', {}).get('use_sell_signal', False):
-            self.logger.debug('Executing sell due to sell signal ...')
+            self.logger.debug('Sell signal received. Selling..')
             return True
 
         return False
@@ -192,36 +195,4 @@
         Creates a dataframe and populates indicators for given ticker data
         """
         return {pair: self.populate_indicators(self.parse_ticker_dataframe(pair_data))
-                for pair, pair_data in tickerdata.items()}
-=======
-    ticker_hist = get_ticker_history(pair, interval)
-    if not ticker_hist:
-        logger.warning('Empty ticker history for pair %s', pair)
-        return (False, False)  # return False ?
-
-    try:
-        dataframe = analyze_ticker(ticker_hist)
-    except ValueError as ex:
-        logger.warning('Unable to analyze ticker for pair %s: %s', pair, str(ex))
-        return (False, False)  # return False ?
-    except Exception as ex:
-        logger.exception('Unexpected error when analyzing ticker for pair %s: %s', pair, str(ex))
-        return (False, False)  # return False ?
-
-    if dataframe.empty:
-        logger.warning('Empty dataframe for pair %s', pair)
-        return (False, False)  # return False ?
-
-    latest = dataframe.iloc[-1]
-
-    # Check if dataframe is out of date
-    signal_date = arrow.get(latest['date'])
-    if signal_date < arrow.utcnow() - timedelta(minutes=(interval + 5)):
-        logger.warning('Outdated history for pair %s. Last tick is %s minutes old',
-                       pair, (arrow.utcnow() - signal_date).seconds // 60)
-        return (False, False)  # return False ?
-
-    (buy, sell) = latest[SignalType.BUY.value] == 1, latest[SignalType.SELL.value] == 1
-    logger.debug('trigger: %s (pair=%s) buy=%s sell=%s', latest['date'], pair, str(buy), str(sell))
-    return (buy, sell)
->>>>>>> 4dca8481
+                for pair, pair_data in tickerdata.items()}