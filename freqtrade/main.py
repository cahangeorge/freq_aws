--- conflicted
+++ resolved
@@ -54,15 +54,14 @@
     return final_list
 
 
-<<<<<<< HEAD
-def process_maybe_execute_buy(conf):
+def process_maybe_execute_buy(conf, interval):
     """
     Tries to execute a buy trade in a safe way
     :return: True if executed
     """
     try:
         # Create entity and execute trade
-        if create_trade(float(conf['stake_amount'])):
+        if create_trade(float(_CONF['stake_amount']), interval):
             return True
         else:
             logger.info(
@@ -75,7 +74,7 @@
         return False
 
 
-def process_maybe_execute_sell(trade):
+def process_maybe_execute_sell(trade, interval):
     """
     Tries to execute a sell trade
     :return: True if executed
@@ -88,14 +87,11 @@
 
     if trade.is_open and trade.open_order_id is None:
         # Check if we can sell our current pair
-        return handle_trade(trade)
+        return handle_trade(trade, interval)
     return False
 
 
-def _process(nb_assets: Optional[int] = 0) -> bool:
-=======
 def _process(interval: int, nb_assets: Optional[int] = 0) -> bool:
->>>>>>> d2371b5b
     """
     Queries the persistence layer for open trades and handles them,
     otherwise a new trade is created.
@@ -118,34 +114,10 @@
         # Query trades from persistence layer
         trades = Trade.query.filter(Trade.is_open.is_(True)).all()
         if len(trades) < _CONF['max_open_trades']:
-<<<<<<< HEAD
-            state_changed = process_maybe_execute_buy(_CONF)
+            state_changed = process_maybe_execute_buy(_CONF, interval)
 
         for trade in trades:
-            state_changed = process_maybe_execute_sell(trade) or state_changed
-=======
-            try:
-                # Create entity and execute trade
-                state_changed = create_trade(float(_CONF['stake_amount']), interval)
-                if not state_changed:
-                    logger.info(
-                        'Checked all whitelisted currencies. '
-                        'Found no suitable entry positions for buying. Will keep looking ...'
-                    )
-            except DependencyException as exception:
-                logger.warning('Unable to create trade: %s', exception)
-
-        for trade in trades:
-            # Get order details for actual price per unit
-            if trade.open_order_id:
-                # Update trade with order values
-                logger.info('Got open order for %s', trade)
-                trade.update(exchange.get_order(trade.open_order_id))
-
-            if trade.is_open and trade.open_order_id is None:
-                # Check if we can sell our current pair
-                state_changed = handle_trade(trade, interval) or state_changed
->>>>>>> d2371b5b
+            state_changed |= process_maybe_execute_sell(trade, interval)
 
         if 'unfilledtimeout' in _CONF:
             # Check and handle any timed out open orders
