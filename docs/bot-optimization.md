--- conflicted
+++ resolved
@@ -229,7 +229,33 @@
 The metadata-dict (available for `populate_buy_trend`, `populate_sell_trend`, `populate_indicators`) contains additional information.
 Currently this is `pair`, which can be accessed using `metadata['pair']` - and will return a pair in the format `XRP/BTC`.
 
-<<<<<<< HEAD
+The Metadata-dict should not be modified and does not persist information across multiple calls.
+Instead, have a look at the section [Storing information](#Storing-information)
+
+### Storing information
+
+Storing information can be accomplished by crating a new dictionary within the strategy class.
+
+The name of the variable can be choosen at will, but should be prefixed with `cust_` to avoid naming collisions with predefined strategy variables.
+
+```python
+class Awesomestrategy(IStrategy):
+    # Create custom dictionary
+    cust_info = {}
+    def populate_indicators(self, dataframe: DataFrame, metadata: dict) -> DataFrame:
+        # Check if the entry already exists
+        if "crosstime" in self.cust_info[metadata["pair"]:
+            self.cust_info[metadata["pair"]["crosstime"] += 1
+        else:
+            self.cust_info[metadata["pair"]["crosstime"] = 1
+```
+
+!!! Warning:
+  The data is not persisted after a bot-restart (or config-reload). Also, the amount of data should be kept smallish (no DataFrames and such), otherwise the bot will start to consume a lot of memory and eventually run out of memory and crash.
+
+!!! Note:
+  If the data is pair-specific, make sure to use pair as one of the keys in the dictionary.
+
 ### Additional data (DataProvider)
 
 The strategy provides access to the `DataProvider`. This allows you to get additional data to use in your strategy.
@@ -319,35 +345,6 @@
 - `get_used(asset)` - currently tied up balance (open orders)
 - `get_total(asset)` - total available balance - sum of the 2 above
 
-=======
-The Metadata-dict should not be modified and does not persist information across multiple calls.
-Instead, have a look at the section [Storing information](#Storing-information)
-
-### Storing information
-
-Storing information can be accomplished by crating a new dictionary within the strategy class.
-
-The name of the variable can be choosen at will, but should be prefixed with `cust_` to avoid naming collisions with predefined strategy variables.
-
-```python
-class Awesomestrategy(IStrategy):
-    # Create custom dictionary
-    cust_info = {}
-    def populate_indicators(self, dataframe: DataFrame, metadata: dict) -> DataFrame:
-        # Check if the entry already exists
-        if "crosstime" in self.cust_info[metadata["pair"]:
-            self.cust_info[metadata["pair"]["crosstime"] += 1
-        else:
-            self.cust_info[metadata["pair"]["crosstime"] = 1
-```
-
-!!! Warning:
-  The data is not persisted after a bot-restart (or config-reload). Also, the amount of data should be kept smallish (no DataFrames and such), otherwise the bot will start to consume a lot of memory and eventually run out of memory and crash.
-
-!!! Note:
-  If the data is pair-specific, make sure to use pair as one of the keys in the dictionary.
->>>>>>> 372c5d81
-
 ### Where is the default strategy?
 
 The default buy strategy is located in the file
