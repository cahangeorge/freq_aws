# freqtrade

[![Build Status](https://travis-ci.org/gcarq/freqtrade.svg?branch=develop)](https://travis-ci.org/gcarq/freqtrade)

Simple High frequency trading bot for crypto currencies.
<<<<<<< HEAD
Currently supported exchanges: bittrex
=======
Currently supports trading on Bittrex exchange.
>>>>>>> d416aba9

This software is for educational purposes only.
Don't risk money which you are afraid to lose.

The command interface is accessible via Telegram (not required).
Just register a new bot on https://telegram.me/BotFather
and enter the telegram `token` and your `chat_id` in `config.json`

Persistence is achieved through sqlite.

#### Telegram RPC commands:
* /start: Starts the trader
* /stop: Stops the trader
* /status: Lists all open trades
* /profit: Lists cumulative profit from all finished trades
* /forcesell <trade_id>: Instantly sells the given trade (Ignoring `minimum_roi`).
* /performance: Show performance of each finished trade grouped by pair

#### Config
`minimal_roi` is a JSON object where the key is a duration
in minutes and the value is the minimum ROI in percent.
See the example below:
```
"minimal_roi": {
    "2880": 0.005, # Sell after 48 hours if there is at least 0.5% profit
    "1440": 0.01,  # Sell after 24 hours if there is at least 1% profit
    "720":  0.02,  # Sell after 12 hours if there is at least 2% profit
    "360":  0.02,  # Sell after 6 hours if there is at least 2% profit
    "0":    0.025  # Sell immediately if there is at least 2.5% profit
},
```

`stoploss` is loss in percentage that should trigger a sale. 
For example value `-0.10` will cause immediate sell if the
profit dips below -10% for a given trade. This parameter is optional.

`initial_state` is an optional field that defines the initial application state.
Possible values are `running` or `stopped`. (default=`running`)
If the value is `stopped` the bot has to be started with `/start` first.

`ask_last_balance` sets the bidding price. Value `0.0` will use `ask` price, `1.0` will
use the `last` price and values between those interpolate between ask and last price. Using `ask` price will guarantee quick success in bid, but bot will also end up paying more then would probably have been necessary.

The other values should be self-explanatory,
if not feel free to raise a github issue.

#### Prerequisites
* python3.6
* sqlite
* [TA-lib](https://github.com/mrjbq7/ta-lib#dependencies) binaries

#### Install
```
$ cd freqtrade/
# copy example config. Dont forget to insert your api keys
$ cp config.json.example config.json
$ python -m venv .env
$ source .env/bin/activate
$ pip install -r requirements.txt
$ ./main.py
```

There is also an [article](https://www.sales4k.com/blockchain/high-frequency-trading-bot-tutorial/) about how to setup the bot (thanks [@gurghet](https://github.com/gurghet)).

#### Execute tests

```
$ python -m unittest
```

#### Docker
```
$ cd freqtrade
$ docker build -t freqtrade .
$ docker run --rm -it freqtrade
```

#### Contributing

Feel like our bot is missing a feature? We welcome your pull requests! Few pointers for contributions:

- Create your PR against the `develop` branch, not `master`.
- New features need to contain unit tests.
- If you are unsure, discuss the feature on [slack](https://join.slack.com/t/highfrequencybot/shared_invite/enQtMjQ5NTM0OTYzMzY3LWMxYzE3M2MxNDdjMGM3ZTYwNzFjMGIwZGRjNTc3ZGU3MGE3NzdmZGMwNmU3NDM5ZTNmM2Y3NjRiNzk4NmM4OGE) or in a [issue](https://github.com/gcarq/freqtrade/issues) before a PR.<|MERGE_RESOLUTION|>--- conflicted
+++ resolved
@@ -3,11 +3,7 @@
 [![Build Status](https://travis-ci.org/gcarq/freqtrade.svg?branch=develop)](https://travis-ci.org/gcarq/freqtrade)
 
 Simple High frequency trading bot for crypto currencies.
-<<<<<<< HEAD
-Currently supported exchanges: bittrex
-=======
 Currently supports trading on Bittrex exchange.
->>>>>>> d416aba9
 
 This software is for educational purposes only.
 Don't risk money which you are afraid to lose.
